--- conflicted
+++ resolved
@@ -4,38 +4,6 @@
 from bson.objectid import ObjectId
 from mongoengine import StringField
 from mongoengine.fields import EmbeddedDocumentField
-
-
-
-
-class ListField(forms.Field):
-    """
-    List field for mongo forms.
-    Uses MultiValueField from django.forms module. 
-    """
-    field_name_separator = '__'
-    
-    def __init__(self, field, field_name_base, list_size=2, *args, **kwargs):
-        forms.Field.__init__(self, *args, **kwargs)
-        self.fields = []
-
-        field_generator = MongoFormFieldGenerator()
-
-        for field_num in range(list_size):
-            field_name = '%s%s%s' % (field_name_base, 
-                                    self.field_name_separator, field_num)
-            self.fields.append(field_generator.generate(field_name, field))
-
-
-# class EmbeddedDocumentField(forms.Field):
-#     def __init__(self, field, field_name, *args, **kwargs):
-#         from forms import MongoForm
-#         super(EmbeddedDocumentField, self).__init__(*args, **kwargs)
-#         meta = type('Meta', (), {'document': field.document_type_obj})
-#         self.form = type('%sForm' % field_name, (MongoForm,), {'Meta': meta})
-
-
-
 
 class ListField(forms.Field):
     """
@@ -207,19 +175,7 @@
             label=label)
 
     #  Custom
-<<<<<<< HEAD
-    def generate_embeddeddocumentfield(self, field_name, field, label):
-        fields = {}
-        for f in field.document_type._fields.itervalues():
-            fields[f.name] = self.generate(f.name, f)
-        return fields
-
     def generate_listfield(self, field_name, field, label):
-        if hasattr(field, 'field') and isinstance(field.field, EmbeddedDocumentField):
-            return self.generate_embeddeddocumentfield(field_name, field.field, label)
-=======
-    def generate_listfield(self, field_name, field, label):
->>>>>>> 0ef150a7
         return ListField(
             label=label,
             field=field.field,
